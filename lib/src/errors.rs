--- conflicted
+++ resolved
@@ -11,16 +11,7 @@
 #[non_exhaustive]
 #[derive(Debug)]
 pub enum Error {
-<<<<<<< HEAD
-    /// Json (de-)serialization failed
-    Json {
-        inner: JsonError,
-    },
-
     IdTaken,
-=======
-    UuidTaken,
->>>>>>> 06134dde
 
     /// An error occurred in the underlying datastore
     Datastore(Box<dyn StdError + Send + Sync>),
@@ -44,14 +35,8 @@
 impl fmt::Display for Error {
     fn fmt(&self, f: &mut fmt::Formatter) -> fmt::Result {
         match *self {
-<<<<<<< HEAD
-            Error::Json { ref inner } => write!(f, "json error: {}", inner),
             Error::IdTaken => write!(f, "ID already taken"),
-            Error::Datastore { ref inner } => write!(f, "error in the underlying datastore: {}", inner),
-=======
-            Error::UuidTaken => write!(f, "UUID already taken"),
             Error::Datastore(ref err) => write!(f, "error in the underlying datastore: {}", err),
->>>>>>> 06134dde
             Error::NotIndexed => write!(f, "query attempted on a property that isn't indexed"),
             Error::Unsupported => write!(f, "functionality not supported"),
         }
