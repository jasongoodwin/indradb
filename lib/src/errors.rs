--- conflicted
+++ resolved
@@ -26,11 +26,7 @@
 impl StdError for Error {
     fn source(&self) -> Option<&(dyn StdError + 'static)> {
         match *self {
-<<<<<<< HEAD
-            Error::Datastore { ref inner } => Some(&**inner),
-=======
             Error::Datastore(ref err) => Some(&**err),
->>>>>>> 9c873626
             _ => None,
         }
     }
@@ -49,11 +45,7 @@
 
 impl From<JsonError> for Error {
     fn from(err: JsonError) -> Self {
-<<<<<<< HEAD
-        Error::Datastore { inner: Box::new(err) }
-=======
         Error::Datastore(Box::new(err))
->>>>>>> 9c873626
     }
 }
 
@@ -66,11 +58,7 @@
 #[cfg(feature = "rocksdb-datastore")]
 impl From<RocksDbError> for Error {
     fn from(err: RocksDbError) -> Self {
-<<<<<<< HEAD
-        Error::Datastore { inner: Box::new(err) }
-=======
         Error::Datastore(Box::new(err))
->>>>>>> 9c873626
     }
 }
 
