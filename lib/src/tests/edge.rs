use std::collections::HashSet;

use super::util::{create_edge_from, create_edges, create_time_range_queryable_edges};
use crate::{
    models, Datastore, EdgeDirection, EdgeKey, EdgeQueryExt, SpecificEdgeQuery, SpecificVertexQuery, VertexQueryExt,
};

use chrono::offset::Utc;
use chrono::Timelike;

pub fn should_get_a_valid_edge<D: Datastore>(datastore: &D) {
    let vertex_t = models::Identifier::new("test_vertex_type").unwrap();
    let outbound_v = models::Vertex::new(vertex_t.clone());
    let inbound_v = models::Vertex::new(vertex_t);
    datastore.create_vertex(&outbound_v).unwrap();
    datastore.create_vertex(&inbound_v).unwrap();
    let edge_t = models::Identifier::new("test_edge_type").unwrap();
    let key = models::EdgeKey::new(outbound_v.id, edge_t.clone(), inbound_v.id);

    // Record the start and end time. Round off the the nanoseconds off the
    // start time, since some implementations may not have that level of
    // accuracy.
    let start_time = Utc::now().with_nanosecond(0).unwrap();
    datastore.create_edge(&key).unwrap();
    let end_time = Utc::now();

    let e = datastore.get_edges(SpecificEdgeQuery::single(key).into()).unwrap();
    assert_eq!(e.len(), 1);
    assert_eq!(e[0].key.outbound_id, outbound_v.id);
    assert_eq!(e[0].key.t, edge_t);
    assert_eq!(e[0].key.inbound_id, inbound_v.id);
    assert!(e[0].created_datetime >= start_time);
    assert!(e[0].created_datetime <= end_time);
}

pub fn should_not_get_an_invalid_edge<D: Datastore>(datastore: &D) {
    let vertex_t = models::Identifier::new("test_vertex_type").unwrap();
    let outbound_v = models::Vertex::new(vertex_t.clone());
    let inbound_v = models::Vertex::new(vertex_t);
    datastore.create_vertex(&outbound_v).unwrap();
    datastore.create_vertex(&inbound_v).unwrap();
    let edge_t = models::Identifier::new("test_edge_type").unwrap();

<<<<<<< HEAD
    let e = trans
        .get_edges(SpecificEdgeQuery::single(EdgeKey::new(
            outbound_v.id,
            edge_t.clone(),
            0,
        )))
        .unwrap();
    assert_eq!(e.len(), 0);
    let e = trans
        .get_edges(SpecificEdgeQuery::single(EdgeKey::new(0, edge_t, inbound_v.id)))
=======
    let e = datastore
        .get_edges(SpecificEdgeQuery::single(EdgeKey::new(outbound_v.id, edge_t.clone(), Uuid::default())).into())
        .unwrap();
    assert_eq!(e.len(), 0);
    let e = datastore
        .get_edges(SpecificEdgeQuery::single(EdgeKey::new(Uuid::default(), edge_t, inbound_v.id)).into())
>>>>>>> 06134dde
        .unwrap();
    assert_eq!(e.len(), 0);
}

pub fn should_create_a_valid_edge<D: Datastore>(datastore: &D) {
    let vertex_t = models::Identifier::new("test_vertex_type").unwrap();
    let outbound_v = models::Vertex::new(vertex_t.clone());
    let inbound_v = models::Vertex::new(vertex_t);
    datastore.create_vertex(&outbound_v).unwrap();
    datastore.create_vertex(&inbound_v).unwrap();
    let edge_t = models::Identifier::new("test_edge_type").unwrap();

    // Set the edge and check
    let key = models::EdgeKey::new(outbound_v.id, edge_t, inbound_v.id);
    datastore.create_edge(&key).unwrap();
    let e = datastore
        .get_edges(SpecificEdgeQuery::single(key.clone()).into())
        .unwrap();
    assert_eq!(e.len(), 1);
    assert_eq!(key, e[0].key);

    // `create_edge` should support the ability of updating an existing edge
    // - test for that
    datastore.create_edge(&key).unwrap();

    // First check that getting a single edge will still...get a single edge
    let e = datastore
        .get_edges(SpecificEdgeQuery::single(key.clone()).into())
        .unwrap();
    assert_eq!(e.len(), 1);
    assert_eq!(key, e[0].key);

    // REGRESSION: Second check that getting an edge range will only fetch a
    // single edge
    let e = datastore
        .get_edges(SpecificVertexQuery::single(outbound_v.id).outbound().limit(10).into())
        .unwrap();
    assert_eq!(e.len(), 1);
    assert_eq!(key, e[0].key);
}

pub fn should_not_create_an_invalid_edge<D: Datastore>(datastore: &D) {
    let vertex_t = models::Identifier::new("test_vertex_type").unwrap();
    let outbound_v = models::Vertex::new(vertex_t);
    datastore.create_vertex(&outbound_v).unwrap();
    let edge_t = models::Identifier::new("test_edge_type").unwrap();
<<<<<<< HEAD
    let key = models::EdgeKey::new(outbound_v.id, edge_t, 0);
    let result = trans.create_edge(&key);
=======
    let key = models::EdgeKey::new(outbound_v.id, edge_t, Uuid::default());
    let result = datastore.create_edge(&key);
>>>>>>> 06134dde
    assert_eq!(result.unwrap(), false);
}

pub fn should_delete_a_valid_edge<D: Datastore>(datastore: &D) {
    let vertex_t = models::Identifier::new("test_edge_type").unwrap();
    let outbound_v = models::Vertex::new(vertex_t.clone());
    let inbound_v = models::Vertex::new(vertex_t);
    datastore.create_vertex(&outbound_v).unwrap();
    datastore.create_vertex(&inbound_v).unwrap();

    let edge_t = models::Identifier::new("test_edge_type").unwrap();
    let key = models::EdgeKey::new(outbound_v.id, edge_t, inbound_v.id);
    datastore.create_edge(&key).unwrap();

    let q = SpecificEdgeQuery::single(key);
    datastore
        .set_edge_properties(
            q.clone().property(models::Identifier::new("foo").unwrap()),
            serde_json::Value::Bool(true),
        )
        .unwrap();

    datastore.delete_edges(q.clone().into()).unwrap();
    let e = datastore.get_edges(q.into()).unwrap();
    assert_eq!(e.len(), 0);
}

pub fn should_not_delete_an_invalid_edge<D: Datastore>(datastore: &D) {
    let vertex_t = models::Identifier::new("test_edge_type").unwrap();
    let outbound_v = models::Vertex::new(vertex_t);
    datastore.create_vertex(&outbound_v).unwrap();
    let edge_t = models::Identifier::new("test_edge_type").unwrap();
<<<<<<< HEAD
    trans
        .delete_edges(SpecificEdgeQuery::single(EdgeKey::new(outbound_v.id, edge_t, 0)))
=======
    datastore
        .delete_edges(SpecificEdgeQuery::single(EdgeKey::new(outbound_v.id, edge_t, Uuid::default())).into())
>>>>>>> 06134dde
        .unwrap();
}

pub fn should_get_an_edge_count<D: Datastore>(datastore: &D) {
    let (outbound_id, _) = create_edges(datastore);
    let t = models::Identifier::new("test_edge_type").unwrap();
    let count = datastore
        .get_edge_count(outbound_id, Some(&t), EdgeDirection::Outbound)
        .unwrap();
    assert_eq!(count, 5);
}

pub fn should_get_an_edge_count_with_no_type<D: Datastore>(datastore: &D) {
    let (outbound_id, _) = create_edges(datastore);
    let count = datastore
        .get_edge_count(outbound_id, None, EdgeDirection::Outbound)
        .unwrap();
    assert_eq!(count, 5);
}

pub fn should_get_an_edge_count_for_an_invalid_edge<D: Datastore>(datastore: &D) {
    let t = models::Identifier::new("test_edge_type").unwrap();
<<<<<<< HEAD
    let count = trans.get_edge_count(0, Some(&t), EdgeDirection::Outbound).unwrap();
=======
    let count = datastore
        .get_edge_count(Uuid::default(), Some(&t), EdgeDirection::Outbound)
        .unwrap();
>>>>>>> 06134dde
    assert_eq!(count, 0);
}

pub fn should_get_an_inbound_edge_count<D: Datastore>(datastore: &D) {
    let (_, inbound_ids) = create_edges(datastore);
    let count = datastore
        .get_edge_count(inbound_ids[0], None, EdgeDirection::Inbound)
        .unwrap();
    assert_eq!(count, 1);
}

pub fn should_get_an_edge_range<D: Datastore>(datastore: &D) {
    let (outbound_id, start_time, end_time, _) = create_time_range_queryable_edges(datastore);
    let t = models::Identifier::new("test_edge_type").unwrap();
    let range = datastore
        .get_edges(
            SpecificVertexQuery::single(outbound_id)
                .outbound()
                .limit(10)
                .t(t)
                .low(start_time)
                .high(end_time)
                .into(),
        )
        .unwrap();
    check_edge_range(&range, outbound_id, 5);
}

pub fn should_get_edges_with_no_type<D: Datastore>(datastore: &D) {
    let (outbound_id, start_time, end_time, _) = create_time_range_queryable_edges(datastore);
    let range = datastore
        .get_edges(
            SpecificVertexQuery::single(outbound_id)
                .outbound()
                .limit(10)
                .low(start_time)
                .high(end_time)
                .into(),
        )
        .unwrap();
    check_edge_range(&range, outbound_id, 5);
}

pub fn should_get_no_edges_for_an_invalid_range<D: Datastore>(datastore: &D) {
    let (outbound_id, start_time, end_time, _) = create_time_range_queryable_edges(datastore);
    let t = models::Identifier::new("foo").unwrap();
    let range = datastore
        .get_edges(
            SpecificVertexQuery::single(outbound_id)
                .outbound()
                .limit(10)
                .t(t)
                .low(start_time)
                .high(end_time)
                .into(),
        )
        .unwrap();
    check_edge_range(&range, outbound_id, 0);
}

pub fn should_get_edges_with_no_high<D: Datastore>(datastore: &D) {
    let (outbound_id, start_time, _, _) = create_time_range_queryable_edges(datastore);
    let t = models::Identifier::new("test_edge_type").unwrap();
    let range = datastore
        .get_edges(
            SpecificVertexQuery::single(outbound_id)
                .outbound()
                .limit(10)
                .t(t)
                .low(start_time)
                .into(),
        )
        .unwrap();
    check_edge_range(&range, outbound_id, 10);
}

pub fn should_get_edges_with_no_low<D: Datastore>(datastore: &D) {
    let (outbound_id, _, end_time, _) = create_time_range_queryable_edges(datastore);
    let t = models::Identifier::new("test_edge_type").unwrap();
    let range = datastore
        .get_edges(
            SpecificVertexQuery::single(outbound_id)
                .outbound()
                .limit(10)
                .t(t)
                .high(end_time)
                .into(),
        )
        .unwrap();
    check_edge_range(&range, outbound_id, 10);
}

pub fn should_get_edges_with_no_time<D: Datastore>(datastore: &D) {
    let (outbound_id, _, _, _) = create_time_range_queryable_edges(datastore);
    let t = models::Identifier::new("test_edge_type").unwrap();
    let range = datastore
        .get_edges(
            SpecificVertexQuery::single(outbound_id)
                .outbound()
                .limit(100)
                .t(t)
                .into(),
        )
        .unwrap();
    check_edge_range(&range, outbound_id, 15);
}

pub fn should_get_no_edges_for_reversed_time<D: Datastore>(datastore: &D) {
    let (outbound_id, start_time, end_time, _) = create_time_range_queryable_edges(datastore);
    let t = models::Identifier::new("test_edge_type").unwrap();
    let range = datastore
        .get_edges(
            SpecificVertexQuery::single(outbound_id)
                .outbound()
                .limit(10)
                .t(t)
                .low(end_time)
                .high(start_time)
                .into(),
        )
        .unwrap();
    check_edge_range(&range, outbound_id, 0);
}

pub fn should_get_edges<D: Datastore>(datastore: &D) {
    let (outbound_id, _, _, inbound_ids) = create_time_range_queryable_edges(datastore);
    let t = models::Identifier::new("test_edge_type").unwrap();
    let q = SpecificEdgeQuery::new(vec![
        EdgeKey::new(outbound_id, t.clone(), inbound_ids[0]),
        EdgeKey::new(outbound_id, t.clone(), inbound_ids[1]),
        EdgeKey::new(outbound_id, t.clone(), inbound_ids[2]),
        EdgeKey::new(outbound_id, t.clone(), inbound_ids[3]),
        EdgeKey::new(outbound_id, t, inbound_ids[4]),
    ]);
    let range = datastore.get_edges(q.into()).unwrap();
    check_edge_range(&range, outbound_id, 5);
}

pub fn should_get_edges_piped<D: Datastore>(datastore: &D) {
    let vertex_t = models::Identifier::new("test_vertex_type").unwrap();
    let outbound_v = models::Vertex::new(vertex_t);
    datastore.create_vertex(&outbound_v).unwrap();

    let inbound_id = create_edge_from(datastore, outbound_v.id);

    let query_1 = SpecificVertexQuery::single(outbound_v.id)
        .outbound()
        .limit(1)
        .t(models::Identifier::new("test_edge_type").unwrap());
    let range = datastore.get_edges(query_1.clone().into()).unwrap();
    assert_eq!(range.len(), 1);
    assert_eq!(
        range[0].key,
        models::EdgeKey::new(
            outbound_v.id,
            models::Identifier::new("test_edge_type").unwrap(),
            inbound_id
        )
    );

    let query_2 = query_1
        .inbound()
        .limit(1)
        .inbound()
        .limit(1)
        .t(models::Identifier::new("test_edge_type").unwrap());
    let range = datastore.get_edges(query_2.into()).unwrap();
    assert_eq!(range.len(), 1);
    assert_eq!(
        range[0].key,
        models::EdgeKey::new(
            outbound_v.id,
            models::Identifier::new("test_edge_type").unwrap(),
            inbound_id
        )
    );
}

fn check_edge_range(range: &[models::Edge], expected_outbound_id: u64, expected_length: usize) {
    assert_eq!(range.len(), expected_length);
    let mut covered_ids: HashSet<u64> = HashSet::new();
    let t = models::Identifier::new("test_edge_type").unwrap();

    for edge in range {
        assert_eq!(edge.key.outbound_id, expected_outbound_id);
        assert_eq!(edge.key.t, t);
        assert!(!covered_ids.contains(&edge.key.inbound_id));
        covered_ids.insert(edge.key.inbound_id);
    }
}<|MERGE_RESOLUTION|>--- conflicted
+++ resolved
@@ -41,25 +41,12 @@
     datastore.create_vertex(&inbound_v).unwrap();
     let edge_t = models::Identifier::new("test_edge_type").unwrap();
 
-<<<<<<< HEAD
-    let e = trans
-        .get_edges(SpecificEdgeQuery::single(EdgeKey::new(
-            outbound_v.id,
-            edge_t.clone(),
-            0,
-        )))
+    let e = datastore
+        .get_edges(SpecificEdgeQuery::single(EdgeKey::new(outbound_v.id, edge_t.clone(), 0)).into())
         .unwrap();
     assert_eq!(e.len(), 0);
-    let e = trans
-        .get_edges(SpecificEdgeQuery::single(EdgeKey::new(0, edge_t, inbound_v.id)))
-=======
-    let e = datastore
-        .get_edges(SpecificEdgeQuery::single(EdgeKey::new(outbound_v.id, edge_t.clone(), Uuid::default())).into())
-        .unwrap();
-    assert_eq!(e.len(), 0);
-    let e = datastore
-        .get_edges(SpecificEdgeQuery::single(EdgeKey::new(Uuid::default(), edge_t, inbound_v.id)).into())
->>>>>>> 06134dde
+    let e = datastore
+        .get_edges(SpecificEdgeQuery::single(EdgeKey::new(0, edge_t, inbound_v.id)).into())
         .unwrap();
     assert_eq!(e.len(), 0);
 }
@@ -106,13 +93,8 @@
     let outbound_v = models::Vertex::new(vertex_t);
     datastore.create_vertex(&outbound_v).unwrap();
     let edge_t = models::Identifier::new("test_edge_type").unwrap();
-<<<<<<< HEAD
     let key = models::EdgeKey::new(outbound_v.id, edge_t, 0);
-    let result = trans.create_edge(&key);
-=======
-    let key = models::EdgeKey::new(outbound_v.id, edge_t, Uuid::default());
     let result = datastore.create_edge(&key);
->>>>>>> 06134dde
     assert_eq!(result.unwrap(), false);
 }
 
@@ -145,13 +127,8 @@
     let outbound_v = models::Vertex::new(vertex_t);
     datastore.create_vertex(&outbound_v).unwrap();
     let edge_t = models::Identifier::new("test_edge_type").unwrap();
-<<<<<<< HEAD
-    trans
-        .delete_edges(SpecificEdgeQuery::single(EdgeKey::new(outbound_v.id, edge_t, 0)))
-=======
     datastore
-        .delete_edges(SpecificEdgeQuery::single(EdgeKey::new(outbound_v.id, edge_t, Uuid::default())).into())
->>>>>>> 06134dde
+        .delete_edges(SpecificEdgeQuery::single(EdgeKey::new(outbound_v.id, edge_t, 0)).into())
         .unwrap();
 }
 
@@ -174,13 +151,7 @@
 
 pub fn should_get_an_edge_count_for_an_invalid_edge<D: Datastore>(datastore: &D) {
     let t = models::Identifier::new("test_edge_type").unwrap();
-<<<<<<< HEAD
-    let count = trans.get_edge_count(0, Some(&t), EdgeDirection::Outbound).unwrap();
-=======
-    let count = datastore
-        .get_edge_count(Uuid::default(), Some(&t), EdgeDirection::Outbound)
-        .unwrap();
->>>>>>> 06134dde
+    let count = datastore.get_edge_count(0, Some(&t), EdgeDirection::Outbound).unwrap();
     assert_eq!(count, 0);
 }
 
