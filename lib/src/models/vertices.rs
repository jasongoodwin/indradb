use super::types::Type;
use util::generate_uuid_v1;
use uuid::Uuid;

/// A vertex.
///
/// Vertices are how you would represent nouns in the datastore. An example
/// might be a user, or a movie. All vertices have a unique ID and a type.
#[derive(Clone, Debug, Serialize, Deserialize)]
pub struct Vertex {
    /// The id of the vertex.
    pub id: Uuid,

    /// The type of the vertex.
    #[serde(rename = "type")]
    pub t: Type,
}

impl Vertex {
    /// Creates a new vertex with an ID generated via UUIDv1. These vertex IDs
    /// are trivially guessable and consequently less secure, but likely index
    /// better depending on the datastore. This method is suggested unless you
    /// need vertex IDs to not be trivially guessable.
    ///
    /// # Arguments
    ///
    /// * `t` - The type of the vertex.
    pub fn new(t: Type) -> Self {
        Self::with_id(generate_uuid_v1(), t)
    }

<<<<<<< HEAD
    /// Creates a new vertex with an ID generated via UUIDv4. These vertex IDs
    /// are not trivially guessable and consequently more secure, but likely
    /// index worse depending on the datastore.
    ///
    /// # Arguments
    ///
    /// * `t` - The type of the vertex.
    pub fn new_secure(t: Type) -> Self {
        Self::with_id(Uuid::new_v4(), t)
    }

=======
>>>>>>> 40506148
    /// Creates a new vertex with a specified id.
    ///
    /// # Arguments
    ///
    /// * `id` - The id of the vertex.
    /// * `t` - The type of the vertex.
    pub fn with_id(id: Uuid, t: Type) -> Self {
        Vertex { id: id, t: t }
    }
}

impl PartialEq for Vertex {
    fn eq(&self, other: &Vertex) -> bool {
        self.id == other.id
    }
}

impl Eq for Vertex {}<|MERGE_RESOLUTION|>--- conflicted
+++ resolved
@@ -29,20 +29,6 @@
         Self::with_id(generate_uuid_v1(), t)
     }
 
-<<<<<<< HEAD
-    /// Creates a new vertex with an ID generated via UUIDv4. These vertex IDs
-    /// are not trivially guessable and consequently more secure, but likely
-    /// index worse depending on the datastore.
-    ///
-    /// # Arguments
-    ///
-    /// * `t` - The type of the vertex.
-    pub fn new_secure(t: Type) -> Self {
-        Self::with_id(Uuid::new_v4(), t)
-    }
-
-=======
->>>>>>> 40506148
     /// Creates a new vertex with a specified id.
     ///
     /// # Arguments
