--- conflicted
+++ resolved
@@ -38,7 +38,7 @@
     }
 
     pub fn set_last_id(&self, batch: &mut WriteBatch, id: u64) -> Result<()> {
-        batch.put_cf(self.cf, "last_id", &build(&[Component::Id(id)]))?;
+        batch.put_cf(self.cf, "last_id", &build(&[Component::Id(id)]));
         Ok(())
     }
 
@@ -108,13 +108,8 @@
         Ok(())
     }
 
-<<<<<<< HEAD
     pub fn delete(&self, mut batch: &mut WriteBatch, id: u64) -> Result<()> {
-        batch.delete_cf(self.cf, &self.key(id))?;
-=======
-    pub fn delete(&self, mut batch: &mut WriteBatch, id: Uuid) -> Result<()> {
         batch.delete_cf(self.cf, &self.key(id));
->>>>>>> 69631385
 
         let vertex_property_manager = VertexPropertyManager::new(self.db);
         for item in vertex_property_manager.iterate_for_owner(id)? {
@@ -126,7 +121,7 @@
 
         {
             let edge_range_manager = EdgeRangeManager::new(self.db);
-            for item in edge_range_manager.iterate_for_owner(id)? {
+            for item in edge_range_manager.iterate_for_range(id, None)? {
                 let (edge_range_out_id, edge_range_t, edge_range_in_id) = item?;
                 debug_assert_eq!(edge_range_out_id, id);
                 edge_manager.delete(&mut batch, edge_range_out_id, &edge_range_t, edge_range_in_id)?;
@@ -135,7 +130,7 @@
 
         {
             let reversed_edge_range_manager = EdgeRangeManager::new_reversed(self.db);
-            for item in reversed_edge_range_manager.iterate_for_owner(id)? {
+            for item in reversed_edge_range_manager.iterate_for_range(id, None)? {
                 let (reversed_edge_range_in_id, reversed_edge_range_t, reversed_edge_range_out_id) = item?;
                 debug_assert_eq!(reversed_edge_range_in_id, id);
                 edge_manager.delete(
@@ -155,6 +150,7 @@
     }
 }
 
+// TODO: remove
 pub struct EdgeManager<'a> {
     pub db: &'a DB,
     pub cf: &'a ColumnFamily,
@@ -183,32 +179,14 @@
         reversed_edge_range_manager.delete(&mut batch, in_id, t, out_id)?;
 
         let key = self.key(out_id, t, in_id);
-<<<<<<< HEAD
-        batch.put_cf(self.cf, &key, &[])?;
+        batch.put_cf(self.cf, &key, &[]);
         edge_range_manager.set(&mut batch, out_id, t, in_id)?;
         reversed_edge_range_manager.set(&mut batch, in_id, t, out_id)?;
         Ok(())
     }
 
     pub fn delete(&self, mut batch: &mut WriteBatch, out_id: u64, t: &models::Type, in_id: u64) -> Result<()> {
-        batch.delete_cf(self.cf, &self.key(out_id, t, in_id))?;
-=======
-        batch.put_cf(self.cf, &key, &build(&[Component::DateTime(new_update_datetime)]));
-        edge_range_manager.set(&mut batch, out_id, t, new_update_datetime, in_id)?;
-        reversed_edge_range_manager.set(&mut batch, in_id, t, new_update_datetime, out_id)?;
-        Ok(())
-    }
-
-    pub fn delete(
-        &self,
-        mut batch: &mut WriteBatch,
-        out_id: Uuid,
-        t: &models::Type,
-        in_id: Uuid,
-        update_datetime: DateTime<Utc>,
-    ) -> Result<()> {
         batch.delete_cf(self.cf, &self.key(out_id, t, in_id));
->>>>>>> 69631385
 
         let edge_range_manager = EdgeRangeManager::new(self.db);
         edge_range_manager.delete(&mut batch, out_id, t, in_id)?;
@@ -308,47 +286,14 @@
         }
     }
 
-    pub fn iterate_for_owner(&'a self, id: u64) -> Result<impl Iterator<Item = Result<EdgeRangeItem>> + 'a> {
-        let prefix = build(&[Component::Id(id)]);
-        let iterator = self
-            .db
-            .iterator_cf(self.cf, IteratorMode::From(&prefix, Direction::Forward));
-        self.iterate(iterator, prefix)
-    }
-
-<<<<<<< HEAD
     pub fn set(&self, batch: &mut WriteBatch, first_id: u64, t: &models::Type, second_id: u64) -> Result<()> {
         let key = self.key(first_id, t, second_id);
-        batch.put_cf(self.cf, &key, &[])?;
+        batch.put_cf(self.cf, &key, &[]);
         Ok(())
     }
 
     pub fn delete(&self, batch: &mut WriteBatch, first_id: u64, t: &models::Type, second_id: u64) -> Result<()> {
-        batch.delete_cf(self.cf, &self.key(first_id, t, second_id))?;
-=======
-    pub fn set(
-        &self,
-        batch: &mut WriteBatch,
-        first_id: Uuid,
-        t: &models::Type,
-        update_datetime: DateTime<Utc>,
-        second_id: Uuid,
-    ) -> Result<()> {
-        let key = self.key(first_id, t, update_datetime, second_id);
-        batch.put_cf(self.cf, &key, &[]);
-        Ok(())
-    }
-
-    pub fn delete(
-        &self,
-        batch: &mut WriteBatch,
-        first_id: Uuid,
-        t: &models::Type,
-        update_datetime: DateTime<Utc>,
-        second_id: Uuid,
-    ) -> Result<()> {
-        batch.delete_cf(self.cf, &self.key(first_id, t, update_datetime, second_id));
->>>>>>> 69631385
+        batch.delete_cf(self.cf, &self.key(first_id, t, second_id));
         Ok(())
     }
 
@@ -413,13 +358,8 @@
         Ok(())
     }
 
-<<<<<<< HEAD
     pub fn delete(&self, batch: &mut WriteBatch, vertex_id: u64, name: &str) -> Result<()> {
-        batch.delete_cf(self.cf, &self.key(vertex_id, name))?;
-=======
-    pub fn delete(&self, batch: &mut WriteBatch, vertex_id: Uuid, name: &str) -> Result<()> {
         batch.delete_cf(self.cf, &self.key(vertex_id, name));
->>>>>>> 69631385
         Ok(())
     }
 
@@ -521,20 +461,8 @@
         Ok(())
     }
 
-<<<<<<< HEAD
     pub fn delete(&self, batch: &mut WriteBatch, out_id: u64, t: &models::Type, in_id: u64, name: &str) -> Result<()> {
-        batch.delete_cf(self.cf, &self.key(out_id, t, in_id, name))?;
-=======
-    pub fn delete(
-        &self,
-        batch: &mut WriteBatch,
-        out_id: Uuid,
-        t: &models::Type,
-        in_id: Uuid,
-        name: &str,
-    ) -> Result<()> {
         batch.delete_cf(self.cf, &self.key(out_id, t, in_id, name));
->>>>>>> 69631385
         Ok(())
     }
 
