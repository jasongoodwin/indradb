--- conflicted
+++ resolved
@@ -30,16 +30,10 @@
     };
 
     let datastore = MemoryDatastore::read(path.path()).unwrap();
-<<<<<<< HEAD
-    let trans = datastore.transaction().unwrap();
-    assert_eq!(trans.get_vertex_count().unwrap(), 1);
-    let vertices = trans.get_vertices(SpecificVertexQuery::new(vec![id]).into()).unwrap();
-=======
     assert_eq!(datastore.get_vertex_count().unwrap(), 1);
     let vertices = datastore
         .get_vertices(SpecificVertexQuery::new(vec![id]).into())
         .unwrap();
->>>>>>> 4fb56b87
     assert_eq!(vertices.len(), 1);
     assert_eq!(vertices[0].id, id);
     assert_eq!(vertices[0].t, Identifier::default());
