--- conflicted
+++ resolved
@@ -9,20 +9,6 @@
 pub enum Request<I: Id> {
 	GetVertex(I),
 	CreateVertex(String, BTreeMap<String, JsonValue>),
-<<<<<<< HEAD
-	SetVertex(models::Vertex),
-	DeleteVertex(i64),
-	GetEdge(i64, String, i64),
-	SetEdge(models::Edge),
-	DeleteEdge(i64, String, i64),
-	GetEdgeCount(i64, String),
-	GetEdgeRange(i64, String, i64, i64),
-	GetEdgeTimeRange(i64, String, Option<NaiveDateTime>, Option<NaiveDateTime>, i64),
-
-	GetMetadata(Option<i64>, String),
-	SetMetadata(Option<i64>, String, JsonValue),
-	DeleteMetadata(Option<i64>, String)
-=======
 	SetVertex(models::Vertex<I>),
 	DeleteVertex(I),
 	GetEdge(I, String, I),
@@ -30,6 +16,9 @@
 	DeleteEdge(I, String, I),
 	GetEdgeCount(I, String),
 	GetEdgeRange(I, String, i64, i32),
-	GetEdgeTimeRange(I, String, Option<NaiveDateTime>, Option<NaiveDateTime>, i32)
->>>>>>> 65c2bbcc
+	GetEdgeTimeRange(I, String, Option<NaiveDateTime>, Option<NaiveDateTime>, i32),
+
+	GetMetadata(Option<I>, String),
+	SetMetadata(Option<I>, String, JsonValue),
+	DeleteMetadata(Option<I>, String)
 }