--- conflicted
+++ resolved
@@ -25,48 +25,19 @@
 path = "src/common/lib.rs"
 
 [dependencies]
-<<<<<<< HEAD
-error-chain = "~0.11.0"
-serde = "^1.0.27"
-serde_json = "^1.0.9"
-serde_derive = "^1.0.27"
-libc = "0.2.26"
-rand = "~0.4.2"
-regex = "~0.2.5"
-clap = "2.29.4"
-chan-signal = "0.3.1"
-grpcio = "0.2.1"
-protobuf = "1.4.4"
-futures = "0.1.18"
-lazy_static = "1.0.0"
-chrono = { version = "0.4.0", features = ["serde"] }
-uuid = { version = "0.5.1", features = ["serde", "v4"] }
-
-[dependencies.indradb-lib]
-path = "../lib"
-version = "0.13.0"
-features = ["test-suite", "postgres-datastore", "rocksdb-datastore"]
-
-[build-dependencies]
-# Currently relying on an unpublished patch for this to workin TravisCI
-protoc-grpcio = { git = "https://github.com/mtp401/protoc-grpcio" }
-=======
+error-chain = "~0.12.0"
 serde = "^1.0.79"
 serde_json = "^1.0.31"
 serde_derive = "^1.0.79"
 libc = "0.2.43"
 rand = "~0.5.5"
 regex = "^1.0.5"
+clap = "^2.32.0"
+chan-signal = "0.3.1"
+grpcio = "0.2.1"
+protobuf = "1.4.4"
+futures = "0.1.18"
 lazy_static = "^1.1.0"
-iron = "0.6.0"
-hyper = "0.11.16"
-urlencoded = "0.6.0"
-clap = "^2.32.0"
-router = "~0.6.0"
-rlua = "0.15.2"
-num_cpus = "^1.8.0"
-reqwest = "0.9.2"
-crossbeam-channel = "0.1.2"
 chrono = { version = "0.4.6", features = ["serde"] }
 uuid = { version = "~0.7.1", features = ["serde", "v4"] }
 
@@ -74,4 +45,7 @@
 path = "../lib"
 version = "0.15.0"
 features = ["rocksdb-datastore"]
->>>>>>> 09901f6b
+
+[build-dependencies]
+# Currently relying on an unpublished patch for this to workin TravisCI
+protoc-grpcio = { git = "https://github.com/mtp401/protoc-grpcio" }