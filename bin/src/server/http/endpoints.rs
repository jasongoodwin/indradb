--- conflicted
+++ resolved
@@ -1,20 +1,9 @@
 use super::util::*;
 use common::ProxyTransaction;
-use indradb::{EdgeDirection, EdgeKey, EdgeQuery, Error, Transaction, Type, VertexQuery};
+use indradb::{EdgeDirection, EdgeKey, EdgeQuery, Error, Transaction, Type, Vertex, VertexQuery};
 use iron::headers::{ContentType, Encoding, Headers, TransferEncoding};
 use iron::prelude::*;
 use iron::status;
-<<<<<<< HEAD
-use indradb::{EdgeDirection, EdgeKey, EdgeQuery, Error, Transaction, Type, Vertex, VertexQuery};
-use common::ProxyTransaction;
-use serde_json::value::Value as JsonValue;
-use serde_json;
-use serde::ser::Serialize;
-use uuid::Uuid;
-use script;
-use super::util::*;
-=======
->>>>>>> 2398c8dc
 use iron::typemap::TypeMap;
 use script;
 use serde::ser::Serialize;
@@ -127,18 +116,9 @@
     Ok(to_response(status::Ok, &jsonable_res))
 }
 
-<<<<<<< HEAD
-fn create_vertex(
-    trans: &ProxyTransaction,
-    item: &serde_json::Map<String, JsonValue>,
-) -> Result<JsonValue, IronError> {
+fn create_vertex(trans: &ProxyTransaction, item: &serde_json::Map<String, JsonValue>) -> Result<JsonValue, IronError> {
     let v = get_json_obj_value::<Vertex>(item, "vertex")?;
     execute_item(trans.create_vertex(&v))
-=======
-fn create_vertex(trans: &ProxyTransaction, item: &serde_json::Map<String, JsonValue>) -> Result<JsonValue, IronError> {
-    let t = get_json_obj_value::<Type>(item, "type")?;
-    execute_item(trans.create_vertex(&t))
->>>>>>> 2398c8dc
 }
 
 fn get_vertices(trans: &ProxyTransaction, item: &serde_json::Map<String, JsonValue>) -> Result<JsonValue, IronError> {
